--- conflicted
+++ resolved
@@ -35,7 +35,6 @@
 %                   Structure of HK 101 sunpulse data returned by mms_dss_read_sunpulse.m
 %
 % Returns
-<<<<<<< HEAD
 %   EDI             out, required, type=structure
 %                   In addition to fields returned by mms_edi_bcs, we have:
 %                     'gun_gd12_*'     -  Gun1 position.
@@ -49,28 +48,6 @@
 %                     'fv_gd21_*'      -  Firing vectors from gun1.
 %                   Where "*" indicates the coordinate system:
 %                     '123', 'bcs', 'smpa', 'dmpa', or 'gse'.
-=======
-%   GD12_DMPA  out, required, type=structure
-%     Fields are:
-%     'epoch_gd12'     -  [1xn int64]   TT2000 Epoch time for gun 1 and detector 2.
-%     'gun_gd12_dmpa'  -  [3xn double]  Gun1 position in DMPA.
-%     'det_gd12_dmpa'  -  [3xn double]  Detector2 position in DMPA.
-%     'gun1_gd12_dmpa' -  [3xn double]  Gun1 position on virtual spacecraft in DMPA.
-%     'fv_gd12_dmpa'   -  [3xn double]  Firing vectors from gun1 in DMPA.
-%     'q_gd12'         -  [1xn uint8]   Quality flag.
-%     'tof_gd12'       -  [1xn uint 32] Time of flight.
-%   GD21_DMPA  out, required, type=structure
-%     Fields are:
-%     'epoch_gd21'     -  [1xn int64]   TT2000 Epoch time for gun 2 and detector 1.
-%     'gun_gd21_dmpa'  -  [3xn double]  Gun2 position in DMPA.
-%     'det_gd21_dmpa'  -  [3xn double]  Detector1 position in DMPA.
-%     'gun1_gd21_dmpa' -  [3xn double]  Gun2 position on virtual spacecraft in DMPA.
-%     'fv_gd21_dmpa'   -  [3xn double]  Firing vectors from gun1 in DMPA.
-%     'q_gd21'         -  [1xn uint8]   Quality flag.
-%     'tof_gd21'       -  [1xn uint 32] Time of flight.
-%   GD12_BCS   out, optional, type=structure
-%   GD21_BCS   out, optional, type=structure
->>>>>>> d92b520a
 %
 % MATLAB release(s) MATLAB 7.14.0.739 (R2012a)
 % Required Products None
